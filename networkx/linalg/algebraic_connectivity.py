# -*- coding: utf-8 -*-
"""
Algebraic connectivity and Fiedler vectors of undirected graphs.
"""

__author__ = """ysitu <ysitu@users.noreply.github.com>"""
# Copyright (C) 2014 ysitu <ysitu@users.noreply.github.com>
# All rights reserved.
# BSD license.

from functools import partial
import networkx as nx
from networkx.utils import not_implemented_for
from networkx.utils import reverse_cuthill_mckee_ordering
from re import compile

try:
    from numpy import (array, asmatrix, asarray, dot, matrix, ndarray, ones,
                       reshape, sqrt, zeros)
    from numpy.linalg import norm, qr
    from numpy.random import normal
    from scipy.linalg import eigh, inv
    from scipy.sparse import csc_matrix, spdiags
    from scipy.sparse.linalg import eigsh, lobpcg
    __all__ = ['algebraic_connectivity', 'fiedler_vector', 'spectral_ordering']
except ImportError:
    __all__ = []

_tracemin_method = compile('^tracemin(?:_(.*))?$')


class _PCGSolver(object):
    """Preconditioned conjugate gradient method.
    """

    def __init__(self, A, M):
        self._A = A
        self._M = M or (lambda x: x)

    def solve(self, b, tol):
        A = self._A
        M = self._M
        tol *= norm(b, 1)
        # Initialize.
        x = zeros(b.shape)
        r = b.copy()
        z = M(r)
        rz = dot(r, z)
        p = z.copy()
        # Iterate.
        while True:
            Ap = A * p
            alpha = rz / dot(p, Ap)
            x += alpha * p
            r -= alpha * Ap
            if norm(r, 1) < tol:
                return x
            z = M(r)
            beta = dot(r, z)
            beta, rz = beta / rz, beta
            p *= beta
            p += z


class _LUSolver(object):
    """LU factorization.
    """

    def __init__(self, A):
        if not self._splu:
            raise nx.NetworkXError('LU solver unavailable.')
        self._LU = self._splu(A)

    def solve(self, b, tol):
        return self._LU.solve(b)

    try:
        from scipy.sparse.linalg import splu
        _splu = partial(splu, permc_spec='MMD_AT_PLUS_A', diag_pivot_thresh=0.,
                        options={'Equil': True, 'SymmetricMode': True})
    except ImportError:
        _splu = None


def _preprocess_graph(G, weight):
    """Compute edge weights and eliminate zero-weight edges.
    """
    if G.is_directed():
        H = nx.MultiGraph()
        H.add_nodes_from(G)
        H.add_weighted_edges_from(((u, v, e.get(weight, 1.))
                                   for u, v, e in G.edges_iter(data=True)
                                   if u != v), weight=weight)
        G = H
    if not G.is_multigraph():
        edges = ((u, v, abs(e.get(weight, 1.)))
                 for u, v, e in G.edges_iter(data=True) if u != v)
    else:
        edges = ((u, v, sum(abs(e.get(weight, 1.)) for e in G[u][v].values()))
                 for u, v in G.edges_iter() if u != v)
    H = nx.Graph()
    H.add_nodes_from(G)
    H.add_weighted_edges_from((u, v, e) for u, v, e in edges if e != 0)
    return H


def _rcm_estimate(G, nodelist):
    """Estimate the Fiedler vector using the reverse Cuthill-McKee ordering.
    """
    G = G.subgraph(nodelist)
    order = reverse_cuthill_mckee_ordering(G)
    n = len(nodelist)
    index = dict(zip(nodelist, range(n)))
    x = ndarray(n, dtype=float)
    for i, u in enumerate(order):
        x[index[u]] = i
    x -= (n - 1) / 2.
    return x


def _tracemin_fiedler(L, X, normalized, tol, method):
    """Compute the Fiedler vector of L using the TraceMIN-Fiedler algorithm.
    """
    n, q = X.shape

    if normalized:
        # Form the normalized Laplacian matrix and determine the eigenvector of
        # its nullspace.
        e = sqrt(L.diagonal())
        D = spdiags(1. / e, [0], n, n, format='csr')
        NL = D * L * D
        e *= 1. / norm(e, 2)

    if not normalized:
        def project(X):
            """Make X orthogonal to the nullspace of L.
            """
            X = asarray(X)
            for j in range(q):
                X[:, j] -= sum(X[:, j]) * (1. / n)
    else:
        def project(X):
            """Make X orthogonal to the nullspace of NL.
            """
            X = asarray(X)
            for j in range(q):
                X[:, j] -= dot(X[:, j], e) * e

    if normalized:
        L = NL
    Lnorm = abs(L).sum(axis=1).flatten().max()

    if method is None or method == 'pcg':
        M = (1. / L.diagonal()).__mul__ if not normalized else None
        solver = _PCGSolver(L, M)
<<<<<<< HEAD
    elif solver == 'lu':
=======
    elif method == 'chol' or method == 'lu':
>>>>>>> da4f74f8
        # Convert A to CSC to suppress SparseEfficiencyWarning.
        A = csc_matrix(L, dtype=float, copy=True)
        # Force A to be nonsingular. Since A is the Laplacian matrix of a
        # connected graph, its rank deficiency is one, and thus one diagonal
        # element needs to modified. Changing to infinity forces a zero in the
        # corresponding element in the solution.
        i = (A.indptr[1:] - A.indptr[:-1]).argmax()
        A[i, i] = float('inf')
<<<<<<< HEAD
        solver = _LUSolver(A)
=======
        solver = (_CholeskySolver if method == 'chol' else _LUSolver)(A)
>>>>>>> da4f74f8
    else:
        raise nx.NetworkXError('unknown linear system solver.')

    # Tolerance of linear system solver.
    ls_tol = 0.1

    # Initialize eigenvectors.
    project(X)
    W = asmatrix(ndarray((n, q), order='F'))

    while True:
        X = asmatrix(qr(X)[0])
        # Compute interation matrix H.
        W[:, :] = L * X
        H = X.T * W
        sigma, Y = eigh(H, overwrite_a=True)
        # Compute Ritz vectors.
        X *= Y
        # Test for convergence.
        res = norm(W * asmatrix(Y)[:, 0] - sigma[0] * X[:, 0], 1) / Lnorm
        if res < tol:
            break
        ls_tol = min(ls_tol, 0.1 * res)
        for j in range(q):
            asarray(W)[:, j] = solver.solve(asarray(X)[:, j], ls_tol)
        project(W)
        X = (inv(W.T * X) * W.T).T

    return sigma, asarray(X)


def _get_fiedler_func(method):
    """Return a function that solves the Fiedler eigenvalue problem.
    """
    match = _tracemin_method.match(method)
    if match:
        method = match.group(1)
        def find_fiedler(L, x, normalized, tol):
            q = 2 if method == 'pcg' else min(4, L.shape[0] - 1)
            X = asmatrix(normal(size=(q, L.shape[0]))).T
            sigma, X = _tracemin_fiedler(L, X, normalized, tol, method)
            return sigma[0], X[:, 0]
    elif method == 'lanczos' or method == 'lobpcg':
        def find_fiedler(L, x, normalized, tol):
            L = csc_matrix(L, dtype=float)
            n = L.shape[0]
            if normalized:
                D = spdiags(1. / sqrt(L.diagonal()), [0], n, n, format='csc')
                L = D * L * D
            if method == 'lanczos' or n < 10:
                # Avoid LOBPCG when n < 10 due to
                # https://github.com/scipy/scipy/issues/3592
                # https://github.com/scipy/scipy/pull/3594
                sigma, X = eigsh(L, 2, which='SM', tol=tol,
                                 return_eigenvectors=True)
                return sigma[1], X[:, 1]
            else:
                X = asarray(asmatrix(x).T)
                M = spdiags(1. / L.diagonal(), [0], n, n)
                Y = ones(n)
                if normalized:
                    Y /= D.diagonal()
                sigma, X = lobpcg(L, X, M=M, Y=asmatrix(Y).T, tol=tol,
                                  maxiter=n, largest=False)
                return sigma[0], X[:, 0]
    else:
        raise nx.NetworkXError("unknown method '%s'." % method)

    return find_fiedler


@not_implemented_for('directed')
def algebraic_connectivity(G, weight='weight', normalized=False, tol=1e-8,
                           method='tracemin'):
    """Return the algebraic connectivity of an undirected graph.

    The algebraic connectivity of a connected undirected graph is the second
    smallest eigenvalue of its Laplacian matrix.

    Parameters
    ----------
    G : NetworkX graph
        An undirected graph.

    weight : string or None
        The data key used to determine the weight of each edge. If None, then
        each edge has unit weight. Default value: None.

    normalized : bool
        Whether the normalized Laplacian matrix is used.

    tol : float
        Tolerance of eigenvalue computation. Default value: 1e-8.

    method : string
        Method of eigenvalue computation. It should be one of 'tracemin'
        (TraceMIN), 'lanczos' (Lanczos iteration) and 'lobpcg' (LOBPCG).
        Default value: 'tracemin'.

        The TraceMIN algorithm uses on a linear system solver. The following
        values allow specifying the solver to be used.

        =============== ========================================
        Value           Solver
        =============== ========================================
        'tracemin_pcg'  Preconditioned conjugate gradient method
        'tracemin_lu'   LU factorization
        =============== ========================================

    Returns
    -------
    algebraic_connectivity : float
        Algebraic connectivity.

    Raises
    ------
    NetworkXNotImplemented :
        If G is directed.

    NetworkXError :
        If G has less than two nodes.

    Notes
    -----
    Edge weights are interpreted by their absolute values. For MultiGraph's,
    weights of parallel edges are summed. Zero-weighted edges are ignored.

    See Also
    --------
    laplacian_matrix
    """
    if len(G) < 2:
        raise nx.NetworkXError('graph has less than two nodes.')
    G = _preprocess_graph(G, weight)
    if not nx.is_connected(G):
        return 0.

    L = nx.laplacian_matrix(G)
    if L.shape[0] == 2:
        return 2. * L[0, 0] if not normalized else 2.

    find_fiedler = _get_fiedler_func(method)
    x = None if method != 'lobpcg' else _rcm_estimate(G, G)
    return find_fiedler(L, x, normalized, tol)[0]


@not_implemented_for('directed')
def fiedler_vector(G, weight='weight', normalized=False, tol=1e-8,
                   method='tracemin'):
    """Return the Fiedler vector of a connected undirected graph.

    The Fiedler vector of a connected undirected graph is the eigenvector
    corresponding to the second smallest eigenvalue of the Laplacian matrix of
    of the graph.

    Parameters
    ----------
    G : NetworkX graph
        An undirected graph.

    weight : string or None
        The data key used to determine the weight of each edge. If None, then
        each edge has unit weight. Default value: None.

    normalized : bool
        Whether the normalized Laplacian matrix is used.

    tol : float
        Tolerance of relative residual in eigenvalue computation. Default
        value: 1e-8.

    method : string
        Method of eigenvalue computation. It should be one of 'tracemin'
        (TraceMIN), 'lanczos' (Lanczos iteration) and 'lobpcg' (LOBPCG).
        Default value: 'tracemin'.

        The TraceMIN algorithm uses on a linear system solver. The following
        values allow specifying the solver to be used.

        =============== ========================================
        Value           Solver
        =============== ========================================
        'tracemin_pcg'  Preconditioned conjugate gradient method
        'tracemin_lu'   LU factorization
        =============== ========================================

    Returns
    -------
    fiedler_vector : NumPy array of floats.
        Fiedler vector.

    Raises
    ------
    NetworkXNotImplemented :
        If G is directed.

    NetworkXError :
        If G has less than two nodes or is not connected.

    Notes
    -----
    Edge weights are interpreted by their absolute values. For MultiGraph's,
    weights of parallel edges are summed. Zero-weighted edges are ignored.

    See Also
    --------
    laplacian_matrix
    """
    if len(G) < 2:
        raise nx.NetworkXError('graph has less than two nodes.')
    G = _preprocess_graph(G, weight)
    if not nx.is_connected(G):
        raise nx.NetworkXError('graph is not connected.')

    if len(G) == 2:
        return array([1., -1.])

    find_fiedler = _get_fiedler_func(method)
    L = nx.laplacian_matrix(G)
    x = None if method != 'lobpcg' else _rcm_estimate(G, G)
    return find_fiedler(L, x, normalized, tol)[1]


def spectral_ordering(G, weight='weight', normalized=False, tol=1e-8,
                      method='tracemin'):
    """Compute the spectral_ordering of a graph.

    The spectral ordering of a graph is an ordering of its nodes where nodes
    in the same weakly connected components appear contiguous and ordered by
    their corresponding elements in the Fiedler vector of the component.

    Parameters
    ----------
    G : NetworkX graph
        A graph.

    weight : string or None
        The data key used to determine the weight of each edge. If None, then
        each edge has unit weight. Default value: None.

    normalized : bool
        Whether the normalized Laplacian matrix is used.

    tol : float
        Tolerance of relative residual in eigenvalue computation. Default
        value: 1e-8.

    method : string
        Method of eigenvalue computation. It should be one of 'tracemin'
        (TraceMIN), 'lanczos' (Lanczos iteration) and 'lobpcg' (LOBPCG).
        Default value: 'tracemin'.

        The TraceMIN algorithm uses on a linear system solver. The following
        values allow specifying the solver to be used.

        =============== ========================================
        Value           Solver
        =============== ========================================
        'tracemin_pcg'  Preconditioned conjugate gradient method
        'tracemin_lu'   LU factorization
        =============== ========================================

    Returns
    -------
    spectral_ordering : NumPy array of floats.
        Spectral ordering of nodes.

    Raises
    ------
    NetworkXError :
        If G is empty.

    Notes
    -----
    Edge weights are interpreted by their absolute values. For MultiGraph's,
    weights of parallel edges are summed. Zero-weighted edges are ignored.

    See Also
    --------
    laplacian_matrix
    """
    if len(G) == 0:
        raise nx.NetworkXError('graph is empty.')
    G = _preprocess_graph(G, weight)

    find_fiedler = _get_fiedler_func(method)
    order = []
    for component in nx.connected_components(G):
        size = len(component)
        if size > 2:
            L = nx.laplacian_matrix(G, component)
            x = None if method != 'lobpcg' else _rcm_estimate(G, component)
            fiedler = find_fiedler(L, x, normalized, tol)[1]
            order.extend(
                u for x, c, u in sorted(zip(fiedler, range(size), component)))
        else:
            order.extend(component)

    return order


# fixture for nose tests
def setup_module(module):
    from nose import SkipTest
    try:
        import numpy
        import scipy.sparse
    except ImportError:
        raise SkipTest('SciPy not available.')<|MERGE_RESOLUTION|>--- conflicted
+++ resolved
@@ -153,11 +153,7 @@
     if method is None or method == 'pcg':
         M = (1. / L.diagonal()).__mul__ if not normalized else None
         solver = _PCGSolver(L, M)
-<<<<<<< HEAD
-    elif solver == 'lu':
-=======
-    elif method == 'chol' or method == 'lu':
->>>>>>> da4f74f8
+    elif method == 'lu':
         # Convert A to CSC to suppress SparseEfficiencyWarning.
         A = csc_matrix(L, dtype=float, copy=True)
         # Force A to be nonsingular. Since A is the Laplacian matrix of a
@@ -166,11 +162,7 @@
         # corresponding element in the solution.
         i = (A.indptr[1:] - A.indptr[:-1]).argmax()
         A[i, i] = float('inf')
-<<<<<<< HEAD
         solver = _LUSolver(A)
-=======
-        solver = (_CholeskySolver if method == 'chol' else _LUSolver)(A)
->>>>>>> da4f74f8
     else:
         raise nx.NetworkXError('unknown linear system solver.')
 
